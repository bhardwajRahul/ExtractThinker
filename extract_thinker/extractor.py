import asyncio
import base64
from io import BytesIO
from typing import Any, Dict, List, Optional, IO, Union

from pydantic import BaseModel
from extract_thinker.document_loader.document_loader import DocumentLoader
from extract_thinker.models.classification import Classification
from extract_thinker.models.classification_response import (
    ClassificationResponse,
)
from extract_thinker import LLM
import os

from extract_thinker.document_loader.loader_interceptor import LoaderInterceptor
from extract_thinker.document_loader.llm_interceptor import LlmInterceptor

<<<<<<< HEAD
from extract_thinker.utils import get_file_extension
import litellm
=======
from extract_thinker.utils import get_file_extension, encode_image
import yaml

>>>>>>> 7ab08808

SUPPORTED_IMAGE_FORMATS = ["jpeg", "png", "bmp", "tiff"]
SUPPORTED_EXCEL_FORMATS = ['.xls', '.xlsx', '.xlsm', '.xlsb', '.odf', '.ods', '.odt', '.csv']


class Extractor:
    def __init__(
        self, processor: Optional[DocumentLoader] = None, llm: Optional[LLM] = None
    ):
        self.document_loader: Optional[DocumentLoader] = processor
        self.llm: Optional[LLM] = llm
        self.file: Optional[str] = None
        self.document_loaders_by_file_type: Dict[str, DocumentLoader] = {}
        self.loader_interceptors: List[LoaderInterceptor] = []
        self.llm_interceptors: List[LlmInterceptor] = []
<<<<<<< HEAD
        self.is_classify_image = False

    def encode_image(self, image):
        buffered = BytesIO()
        image.save(buffered, format=image.format)
        img_byte = buffered.getvalue()
        return base64.b64encode(img_byte).decode("utf-8")
=======
        self.extra_content: Optional[str] = None
>>>>>>> 7ab08808

    def add_interceptor(
        self, interceptor: Union[LoaderInterceptor, LlmInterceptor]
    ) -> None:
        if isinstance(interceptor, LoaderInterceptor):
            self.loader_interceptors.append(interceptor)
        elif isinstance(interceptor, LlmInterceptor):
            self.llm_interceptors.append(interceptor)
        else:
            raise ValueError(
                "Interceptor must be an instance of LoaderInterceptor or LlmInterceptor"
            )

    def set_document_loader_for_file_type(
        self, file_type: str, document_loader: DocumentLoader
    ):
        self.document_loaders_by_file_type[file_type] = document_loader

    def get_document_loader_for_file(self, file: str) -> DocumentLoader:
        _, ext = os.path.splitext(file)
        return self.document_loaders_by_file_type.get(ext, self.document_loader)

    def load_document_loader(self, document_loader: DocumentLoader) -> None:
        self.document_loader = document_loader

    def load_llm(self, model: Optional[str] = None) -> None:
        if isinstance(model, LLM):
            self.llm = model
        elif model is not None:
            self.llm = LLM(model)
        else:
            raise ValueError("Either a model string or an LLM object must be provided.")

    def extract(self, source: Union[str, IO, list], response_model: type[BaseModel], vision: bool = False, content: Optional[str] = None) -> Any:
        self.extra_content = content

        if not issubclass(response_model, BaseModel):
            raise ValueError("response_model must be a subclass of Pydantic's BaseModel.")

        if isinstance(source, str):  # if it's a file path
            return self.extract_from_file(source, response_model, vision)
        elif isinstance(source, IO):  # if it's a stream
            return self.extract_from_stream(source, response_model, vision)
        elif isinstance(source, list) and all(isinstance(item, dict) for item in source):  # if it's a list of dictionaries
            return self.extract_from_list(source, response_model, vision)
        else:
            raise ValueError("Source must be a file path, a stream, or a list of dictionaries")

    async def extract_async(self, source: Union[str, IO, list], response_model: type[BaseModel], vision: bool = False) -> Any:
        return await asyncio.to_thread(self.extract, source, response_model, vision)

    def extract_from_list(self, data: List[Dict[Any, Any]], response_model: type[BaseModel], vision: bool) -> str:
        # check if document_loader is None, raise error
        if self.document_loader is None:
            raise ValueError("Document loader is not set")

        content = "\n".join([f"#{k}:\n{v}" for d in data for k, v in d.items() if k != "image"])
        return self._extract(content, data, response_model, vision, is_stream=False)

    def extract_from_file(
        self, file: str, response_model: str, vision: bool = False
    ) -> str:
        if self.document_loader is not None:
            content = self.document_loader.load_content_from_file(file)
        else:
            document_loader = self.get_document_loader_for_file(file)
            if document_loader is None:
                raise ValueError("No suitable document loader found for file type")
            content = document_loader.load_content_from_file(file)
        return self._extract(content, file, response_model, vision)

    def extract_from_stream(
        self, stream: IO, response_model: str, vision: bool = False
    ) -> str:
        # check if document_loader is None, raise error
        if self.document_loader is None:
            raise ValueError("Document loader is not set")

        content = self.document_loader.load(stream)
        return self._extract(content, stream, response_model, vision, is_stream=True)

    def classify_from_path(self, path: str, classifications: List[Classification]):
        content = self.document_loader.load_content_from_file_list(path) if self.is_classify_image else self.document_loader.load_content_from_file(path)
        return self._classify(content, classifications)

    def classify_from_stream(self, stream: IO, classifications: List[Classification]):
        content = self.document_loader.load_content_from_stream_list(stream) if self.is_classify_image else self.document_loader.load_content_from_stream(stream)
        self._classify(content, classifications)

    def classify_from_excel(self, path: Union[str, IO], classifications: List[Classification]):
        if isinstance(path, str):
            content = self.document_loader.load_content_from_file(path)
        else:
            content = self.document_loader.load_content_from_stream(path)
        return self._classify(content, classifications)

    def classify_with_image(self, messages: List[Dict[str, Any]]):
        resp = litellm.completion(self.llm.model, messages)

        return ClassificationResponse(**resp.choices[0].message.content)

    def _add_classification_structure(self, classification: Classification) -> str:
        content = ""
        if classification.contract:
            content = "\tContract Structure:\n"
            # Iterate over the fields of the contract attribute if it's not None
            for name, field in classification.contract.model_fields.items():
                # Extract the type and required status from the field's string representation
                field_str = str(field)
                field_type = field_str.split('=')[1].split(' ')[0]  # Extracts the type
                required = 'required' in field_str  # Checks if 'required' is in the string
                # Creating a string representation of the field attributes
                attributes = f"required={required}"
                # Append each field's details to the content string
                field_details = f"\t\tName: {name}, Type: {field_type}, Attributes: {attributes}"
                content += field_details + "\n"
        return content

    def _classify(self, content: str, classifications: List[Classification], image: Optional[Any] = None):
        messages = [
            {
                "role": "system",
                "content": "You are a server API that receives document information "
                "and returns specific fields in JSON format.\n",
            },
        ]

        input_data = (
            f"##Content\n{content}\n##Classifications\n#if contract present, fields present increase confidence level\n"
            + "\n\n".join([f"{c.name}: {c.description} \n{self._add_classification_structure(c)}" for c in classifications])
            + "\n\n##ClassificationResponse JSON Output\n"
        )

        if self.is_classify_image:
            messages.append({
                            "type": "image_url",
                            "image_url": {
                                "url": "data:image/jpeg;base64," + self.encode_image(image)
                            }})

            messages.append({"role": "user", "content": input_data})
            response = self.classify_with_image(messages)
        else:
            messages.append({"role": "user", "content": input_data})
            response = self.llm.request(messages, ClassificationResponse)

        return response

    def classify(self, input: Union[str, IO], classifications: List[Classification], image: bool = False):
        self.is_classify_image = image
        if isinstance(input, str):
            # Check if the input is a valid file path
            if os.path.isfile(input):
                file_type = get_file_extension(input)
                if file_type in SUPPORTED_IMAGE_FORMATS:
                    return self.classify_from_path(input, classifications)
                elif file_type in SUPPORTED_EXCEL_FORMATS:
                    return self.classify_from_excel(input, classifications)
                else:
                    raise ValueError(f"Unsupported file type: {input}")
            else:
                raise ValueError(f"No such file: {input}")
        elif hasattr(input, 'read'):
            # Check if the input is a stream (like a file object)
            return self.classify_from_stream(input, classifications)
        else:
            raise ValueError("Input must be a file path or a stream.")

    async def classify_async(self, input: Union[str, IO], classifications: List[Classification]):
        return await asyncio.to_thread(self.classify, input, classifications)

    def _extract(self,
                 content,
                 file_or_stream,
                 response_model,
                 vision=False,
                 is_stream=False
                 ):
        # call all the llm interceptors before calling the llm
        for interceptor in self.llm_interceptors:
            interceptor.intercept(self.llm)

        messages = [
            {
                "role": "system",
                "content": "You are a server API that receives document information "
                "and returns specific fields in JSON format.",
            },
        ]

        if self.extra_content is not None:
            if isinstance(self.extra_content, dict):
                self.extra_content = yaml.dump(self.extra_content)
            messages.append({"role": "user", "content": "##Extra Content\n\n" + self.extra_content})

        if content is not None:
            if isinstance(content, dict):
                content = yaml.dump(content)
            messages.append({"role": "user", "content": "##Content\n\n" + content})

        if vision:
            base64_encoded_image = encode_image(
                file_or_stream, is_stream
            )

            messages = [
                {
                    "role": "user",
                    "content": [
                        {"type": "text", "text": "Whats in this image?"},
                        {
                            "type": "image_url",
                            "image_url": {
                                "url": "data:image/jpeg;base64," + base64_encoded_image
                            },
                        },
                    ],
                }
            ]

        response = self.llm.request(messages, response_model)
        return response

    def loadfile(self, file):
        self.file = file
        return self

    def loadstream(self, stream):
        return self<|MERGE_RESOLUTION|>--- conflicted
+++ resolved
@@ -15,14 +15,9 @@
 from extract_thinker.document_loader.loader_interceptor import LoaderInterceptor
 from extract_thinker.document_loader.llm_interceptor import LlmInterceptor
 
-<<<<<<< HEAD
-from extract_thinker.utils import get_file_extension
-import litellm
-=======
 from extract_thinker.utils import get_file_extension, encode_image
 import yaml
-
->>>>>>> 7ab08808
+import litellm
 
 SUPPORTED_IMAGE_FORMATS = ["jpeg", "png", "bmp", "tiff"]
 SUPPORTED_EXCEL_FORMATS = ['.xls', '.xlsx', '.xlsm', '.xlsb', '.odf', '.ods', '.odt', '.csv']
@@ -38,17 +33,6 @@
         self.document_loaders_by_file_type: Dict[str, DocumentLoader] = {}
         self.loader_interceptors: List[LoaderInterceptor] = []
         self.llm_interceptors: List[LlmInterceptor] = []
-<<<<<<< HEAD
-        self.is_classify_image = False
-
-    def encode_image(self, image):
-        buffered = BytesIO()
-        image.save(buffered, format=image.format)
-        img_byte = buffered.getvalue()
-        return base64.b64encode(img_byte).decode("utf-8")
-=======
-        self.extra_content: Optional[str] = None
->>>>>>> 7ab08808
 
     def add_interceptor(
         self, interceptor: Union[LoaderInterceptor, LlmInterceptor]
