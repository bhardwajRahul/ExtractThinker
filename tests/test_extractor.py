--- conflicted
+++ resolved
@@ -1,12 +1,6 @@
 import asyncio
 import os
-<<<<<<< HEAD
-import sys
 from typing import List
-sys.path.insert(0, os.path.abspath(os.path.join(os.path.dirname(__file__), '..')))
-=======
-from typing import List
->>>>>>> 88d2efce
 from pydantic import Field
 import time
 from dotenv import load_dotenv
